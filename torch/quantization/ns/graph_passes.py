--- conflicted
+++ resolved
@@ -12,11 +12,7 @@
     return_first_non_observer_node,
 )
 
-<<<<<<< HEAD
-from typing import Dict, Tuple, Callable, Any, Optional
-=======
 from typing import Dict, Tuple, Callable, List, Any, Optional, Union
->>>>>>> c6f3bc3e
 
 def _insert_logger_after_node(
     node: Node,
