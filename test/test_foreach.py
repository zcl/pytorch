--- conflicted
+++ resolved
@@ -703,7 +703,6 @@
     #
     # Ops with list
     #
-<<<<<<< HEAD
     def test_bin_op_list_error_cases(self, device):
         for bin_op, bin_op_ in zip(self.foreach_bin_ops, self.foreach_bin_ops_):
             tensors1 = []
@@ -717,9 +716,9 @@
 
             # One empty list
             tensors1.append(torch.tensor([1], device=device))
-            with self.assertRaisesRegex(RuntimeError, "Tensor list must have at least one tensor."):
+            with self.assertRaisesRegex(RuntimeError, "Tensor list must have same number of elements as scalar list."):
                 bin_op(tensors1, tensors2)
-            with self.assertRaisesRegex(RuntimeError, "Tensor list must have at least one tensor."):
+            with self.assertRaisesRegex(RuntimeError, "Tensor list must have same number of elements as scalar list."):
                 bin_op_(tensors1, tensors2)
 
             # Lists have different amount of tensors
@@ -755,58 +754,6 @@
                 bin_op(tensors1, tensors2)
             with self.assertRaisesRegex(RuntimeError, r", got \[10, 10\] and \[11, 11\]"):
                 bin_op_(tensors1, tensors2)
-=======
-    def test_add_list_error_cases(self, device):
-        tensors1 = []
-        tensors2 = []
-
-        # Empty lists
-        with self.assertRaisesRegex(RuntimeError, "There were no tensor arguments to this function"):
-            torch._foreach_add(tensors1, tensors2)
-        with self.assertRaisesRegex(RuntimeError, "There were no tensor arguments to this function"):
-            torch._foreach_add_(tensors1, tensors2)
-
-        # One empty list
-        tensors1.append(torch.tensor([1], device=device))
-        with self.assertRaisesRegex(RuntimeError, "Tensor list must have same number of elements as scalar list."):
-            torch._foreach_add(tensors1, tensors2)
-        with self.assertRaisesRegex(RuntimeError, "Tensor list must have same number of elements as scalar list."):
-            torch._foreach_add_(tensors1, tensors2)
-
-        # Lists have different amount of tensors
-        tensors2.append(torch.tensor([1], device=device))
-        tensors2.append(torch.tensor([1], device=device))
-        with self.assertRaisesRegex(RuntimeError, "Tensor lists must have the same number of tensors, got 1 and 2"):
-            torch._foreach_add(tensors1, tensors2)
-        with self.assertRaisesRegex(RuntimeError, "Tensor lists must have the same number of tensors, got 1 and 2"):
-            torch._foreach_add_(tensors1, tensors2)
-
-        # Different dtypes
-        tensors1 = [torch.zeros(10, 10, device=device, dtype=torch.float) for _ in range(10)]
-        tensors2 = [torch.ones(10, 10, device=device, dtype=torch.int) for _ in range(10)]
-
-        with self.assertRaisesRegex(RuntimeError, "All tensors in the tensor list must have the same dtype."):
-            torch._foreach_add(tensors1, tensors2)
-        with self.assertRaisesRegex(RuntimeError, "All tensors in the tensor list must have the same dtype."):
-            torch._foreach_add_(tensors1, tensors2)
-
-        # different devices
-        if torch.cuda.is_available() and torch.cuda.device_count() > 1:
-            tensor1 = torch.zeros(10, 10, device="cuda:0")
-            tensor2 = torch.ones(10, 10, device="cuda:1")
-            with self.assertRaisesRegex(RuntimeError, "Expected all tensors to be on the same device"):
-                torch._foreach_add([tensor1], [tensor2])
-            with self.assertRaisesRegex(RuntimeError, "Expected all tensors to be on the same device"):
-                torch._foreach_add_([tensor1], [tensor2])
-
-        # Coresponding tensors with different sizes
-        tensors1 = [torch.zeros(10, 10, device=device) for _ in range(10)]
-        tensors2 = [torch.ones(11, 11, device=device) for _ in range(10)]
-        with self.assertRaisesRegex(RuntimeError, "Corresponding tensors in lists must have the same size"):
-            torch._foreach_add(tensors1, tensors2)
-        with self.assertRaisesRegex(RuntimeError, r", got \[10, 10\] and \[11, 11\]"):
-            torch._foreach_add_(tensors1, tensors2)
->>>>>>> f96d47cc
 
     @dtypes(*torch.testing.get_all_dtypes())
     def test_add_list(self, device, dtype):
