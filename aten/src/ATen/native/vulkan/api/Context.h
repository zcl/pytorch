--- conflicted
+++ resolved
@@ -75,11 +75,7 @@
   Resource resource_;
 };
 
-<<<<<<< HEAD
-C10_EXPORT Context* context();
-=======
 Context* context();
->>>>>>> 5b100747
 
 } // namespace api
 } // namespace vulkan
